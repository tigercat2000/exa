--- conflicted
+++ resolved
@@ -77,7 +77,7 @@
                     Ok(Mode::Grid(grid))
                 }
             }
-<<<<<<< HEAD
+
             // If the terminal width couldn’t be matched for some reason, such
             // as the program’s stdout being connected to a file, then
             // fallback to the lines view.
@@ -86,33 +86,14 @@
                     table: None,
                     header: false,
                     xattr: xattr::ENABLED && matches.has(&flags::EXTENDED)?,
+                    icons: matches.has(&flags::ICONS)?,
                 };
 
                 Ok(Mode::Details(details))
             }
             else {
-                Ok(Mode::Lines)
-=======
-            else {
-                // If the terminal width couldn’t be matched for some reason, such
-                // as the program’s stdout being connected to a file, then
-                // fallback to the lines view.
-
-                if matches.has(&flags::TREE)? {
-                    let details = details::Options {
-                        table: None,
-                        header: false,
-                        xattr: xattr::ENABLED && matches.has(&flags::EXTENDED)?,
-                        icons: matches.has(&flags::ICONS)?,
-                    };
-
-                    Ok(Mode::Details(details))
-                }
-                else {
-                    let lines = lines::Options { icons: matches.has(&flags::ICONS)?, };
-                    Ok(Mode::Lines(lines))
-                }
->>>>>>> f96a45f4
+                let lines = lines::Options { icons: matches.has(&flags::ICONS)?, };
+                Ok(Mode::Lines(lines))
             }
         };
 
@@ -405,18 +386,11 @@
     use options::test::Strictnesses::*;
 
     static TEST_ARGS: &[&Arg] = &[ &flags::BINARY, &flags::BYTES,    &flags::TIME_STYLE,
-<<<<<<< HEAD
                                    &flags::TIME,   &flags::MODIFIED, &flags::CHANGED,
-                                   &flags::CREATED, &flags::ACCESSED,
+                                   &flags::CREATED, &flags::ACCESSED, &flags::ICONS,
                                    &flags::HEADER, &flags::GROUP,  &flags::INODE, &flags::GIT,
                                    &flags::LINKS,  &flags::BLOCKS, &flags::LONG,  &flags::LEVEL,
                                    &flags::GRID,   &flags::ACROSS, &flags::ONE_LINE ];
-=======
-                                   &flags::TIME,   &flags::MODIFIED, &flags::CREATED, &flags::ACCESSED,
-                                   &flags::HEADER, &flags::GROUP,  &flags::ICONS,     &flags::INODE, 
-                                   &flags::GIT,    &flags::LINKS,  &flags::BLOCKS, &flags::LONG,  
-                                   &flags::LEVEL,  &flags::GRID,   &flags::ACROSS, &flags::ONE_LINE ];
->>>>>>> f96a45f4
 
     macro_rules! test {
 
