use output::{View, Mode, grid, details};
use output::grid_details::{self, RowThreshold};
use output::table::{TimeTypes, Environment, SizeFormat, Columns, Options as TableOptions};
use output::time::TimeFormat;

use options::{flags, Misfire, Vars};
use options::parser::MatchedFlags;

use fs::feature::xattr;


impl View {

    /// Determine which view to use and all of that view’s arguments.
    pub fn deduce<V: Vars>(matches: &MatchedFlags, vars: &V) -> Result<View, Misfire> {
        use options::style::Styles;

        let mode = Mode::deduce(matches, vars)?;
        let Styles { colours, style } = Styles::deduce(matches, vars, || *TERM_WIDTH)?;
        Ok(View { mode, colours, style })
    }
}


impl Mode {

    /// Determine the mode from the command-line arguments.
    pub fn deduce<V: Vars>(matches: &MatchedFlags, vars: &V) -> Result<Mode, Misfire> {
        use options::misfire::Misfire::*;

        let long = || {
            if matches.has(&flags::ACROSS)? && !matches.has(&flags::GRID)? {
                Err(Useless(&flags::ACROSS, true, &flags::LONG))
            }
            else if matches.has(&flags::ONE_LINE)? {
                Err(Useless(&flags::ONE_LINE, true, &flags::LONG))
            }
            else {
                Ok(details::Options {
                    table: Some(TableOptions::deduce(matches, vars)?),
                    header: matches.has(&flags::HEADER)?,
                    xattr: xattr::ENABLED && matches.has(&flags::EXTENDED)?,
                })
            }
        };

        let other_options_scan = || {
            if let Some(width) = TerminalWidth::deduce(vars)?.width() {
                if matches.has(&flags::ONE_LINE)? {
                    if matches.has(&flags::ACROSS)? {
                        Err(Useless(&flags::ACROSS, true, &flags::ONE_LINE))
                    }
                    else {
                        Ok(Mode::Lines)
                    }
                }
                else if matches.has(&flags::TREE)? {
                    let details = details::Options {
                        table: None,
                        header: false,
                        xattr: xattr::ENABLED && matches.has(&flags::EXTENDED)?,
                    };

                    Ok(Mode::Details(details))
                }
                else {
                    let grid = grid::Options {
                        across: matches.has(&flags::ACROSS)?,
                        console_width: width,
                    };

                    Ok(Mode::Grid(grid))
                }
            }
            // If the terminal width couldn’t be matched for some reason, such
            // as the program’s stdout being connected to a file, then
            // fallback to the lines view.
            else if matches.has(&flags::TREE)? {
                let details = details::Options {
                    table: None,
                    header: false,
                    xattr: xattr::ENABLED && matches.has(&flags::EXTENDED)?,
                };

                Ok(Mode::Details(details))
            }
            else {
                Ok(Mode::Lines)
            }
        };

        if matches.has(&flags::LONG)? {
            let details = long()?;
            if matches.has(&flags::GRID)? {
                let other_options_mode = other_options_scan()?;
                if let Mode::Grid(grid) = other_options_mode {
                    let row_threshold = RowThreshold::deduce(vars)?;
                    return Ok(Mode::GridDetails(grid_details::Options { grid, details, row_threshold }));
                }
                else {
                    return Ok(other_options_mode);
                }
            }
            else {
                return Ok(Mode::Details(details));
            }
        }

        // If --long hasn’t been passed, then check if we need to warn the
        // user about flags that won’t have any effect.
        if matches.is_strict() {
            for option in &[ &flags::BINARY, &flags::BYTES, &flags::INODE, &flags::LINKS,
                             &flags::HEADER, &flags::BLOCKS, &flags::TIME, &flags::GROUP ] {
                if matches.has(option)? {
                    return Err(Useless(*option, false, &flags::LONG));
                }
            }

            if cfg!(feature="git") && matches.has(&flags::GIT)? {
                return Err(Useless(&flags::GIT, false, &flags::LONG));
            }
            else if matches.has(&flags::LEVEL)? && !matches.has(&flags::RECURSE)? && !matches.has(&flags::TREE)? {
                // TODO: I'm not sure if the code even gets this far.
                // There is an identical check in dir_action
                return Err(Useless2(&flags::LEVEL, &flags::RECURSE, &flags::TREE));
            }
        }

        other_options_scan()
    }
}


/// The width of the terminal requested by the user.
#[derive(PartialEq, Debug)]
enum TerminalWidth {

    /// The user requested this specific number of columns.
    Set(usize),

    /// The terminal was found to have this number of columns.
    Terminal(usize),

    /// The user didn’t request any particular terminal width.
    Unset,
}

impl TerminalWidth {

    /// Determine a requested terminal width from the command-line arguments.
    ///
    /// Returns an error if a requested width doesn’t parse to an integer.
    fn deduce<V: Vars>(vars: &V) -> Result<TerminalWidth, Misfire> {
        use options::vars;

        if let Some(columns) = vars.get(vars::COLUMNS).and_then(|s| s.into_string().ok()) {
            match columns.parse() {
                Ok(width)  => Ok(TerminalWidth::Set(width)),
                Err(e)     => Err(Misfire::FailedParse(e)),
            }
        }
        else if let Some(width) = *TERM_WIDTH {
            Ok(TerminalWidth::Terminal(width))
        }
        else {
            Ok(TerminalWidth::Unset)
        }
    }

    fn width(&self) -> Option<usize> {
        match *self {
            TerminalWidth::Set(width)       |
            TerminalWidth::Terminal(width)  => Some(width),
            TerminalWidth::Unset            => None,
        }
    }
}


impl RowThreshold {

    /// Determine whether to use a row threshold based on the given
    /// environment variables.
    fn deduce<V: Vars>(vars: &V) -> Result<RowThreshold, Misfire> {
        use options::vars;

        if let Some(columns) = vars.get(vars::EXA_GRID_ROWS).and_then(|s| s.into_string().ok()) {
            match columns.parse() {
                Ok(rows)  => Ok(RowThreshold::MinimumRows(rows)),
                Err(e)    => Err(Misfire::FailedParse(e)),
            }
        }
        else {
            Ok(RowThreshold::AlwaysGrid)
        }
    }
}


impl TableOptions {
    fn deduce<V: Vars>(matches: &MatchedFlags, vars: &V) -> Result<Self, Misfire> {
        let env = Environment::load_all();
        let time_format = TimeFormat::deduce(matches, vars)?;
        let size_format = SizeFormat::deduce(matches)?;
        let extra_columns = Columns::deduce(matches)?;
        Ok(TableOptions { env, time_format, size_format, extra_columns })
    }
}


impl Columns {
    fn deduce(matches: &MatchedFlags) -> Result<Self, Misfire> {
        let time_types = TimeTypes::deduce(matches)?;
        let git = cfg!(feature="git") && matches.has(&flags::GIT)?;

        let blocks = matches.has(&flags::BLOCKS)?;
        let group  = matches.has(&flags::GROUP)?;
        let inode  = matches.has(&flags::INODE)?;
        let links  = matches.has(&flags::LINKS)?;

        Ok(Columns { time_types, git, blocks, group, inode, links })
    }
}


impl SizeFormat {

    /// Determine which file size to use in the file size column based on
    /// the user’s options.
    ///
    /// The default mode is to use the decimal prefixes, as they are the
    /// most commonly-understood, and don’t involve trying to parse large
    /// strings of digits in your head. Changing the format to anything else
    /// involves the `--binary` or `--bytes` flags, and these conflict with
    /// each other.
    fn deduce(matches: &MatchedFlags) -> Result<SizeFormat, Misfire> {
        let flag = matches.has_where(|f| f.matches(&flags::BINARY) || f.matches(&flags::BYTES))?;

        Ok(match flag {
            Some(f) if f.matches(&flags::BINARY)  => SizeFormat::BinaryBytes,
            Some(f) if f.matches(&flags::BYTES)   => SizeFormat::JustBytes,
            _                                     => SizeFormat::DecimalBytes,
        })
    }
}


impl TimeFormat {

    /// Determine how time should be formatted in timestamp columns.
    fn deduce<V: Vars>(matches: &MatchedFlags, vars: &V) -> Result<TimeFormat, Misfire> {
        pub use output::time::{DefaultFormat, ISOFormat};

        let word = match matches.get(&flags::TIME_STYLE)? {
<<<<<<< HEAD
            Some(w) => w.to_os_string(),
            None    => {
                use options::vars;
                match vars.get(vars::TIME_STYLE) {
                    Some(ref t) if !t.is_empty() => t.clone(),
                    _                            => return Ok(TimeFormat::DefaultFormat(DefaultFormat::new()))
                }
            },
        };

        if &word == "default" {
            Ok(TimeFormat::DefaultFormat(DefaultFormat::new()))
        }
        else if &word == "iso" {
            Ok(TimeFormat::ISOFormat(ISOFormat::new()))
=======
            Some(w) => w,
            None    => return Ok(TimeFormat::DefaultFormat(DefaultFormat::default())),
        };

        if word == "default" {
            Ok(TimeFormat::DefaultFormat(DefaultFormat::default()))
        }
        else if word == "iso" {
            Ok(TimeFormat::ISOFormat(ISOFormat::default()))
>>>>>>> 755876e9
        }
        else if &word == "long-iso" {
            Ok(TimeFormat::LongISO)
        }
        else if &word == "full-iso" {
            Ok(TimeFormat::FullISO)
        }
        else {
            Err(Misfire::BadArgument(&flags::TIME_STYLE, word.into()))
        }
    }
}


impl TimeTypes {

    /// Determine which of a file’s time fields should be displayed for it
    /// based on the user’s options.
    ///
    /// There are two separate ways to pick which fields to show: with a
    /// flag (such as `--modified`) or with a parameter (such as
    /// `--time=modified`). An error is signaled if both ways are used.
    ///
    /// It’s valid to show more than one column by passing in more than one
    /// option, but passing *no* options means that the user just wants to
    /// see the default set.
    fn deduce(matches: &MatchedFlags) -> Result<TimeTypes, Misfire> {
        let possible_word = matches.get(&flags::TIME)?;
        let modified = matches.has(&flags::MODIFIED)?;
        let created  = matches.has(&flags::CREATED)?;
        let accessed = matches.has(&flags::ACCESSED)?;

        if let Some(word) = possible_word {
            if modified {
                Err(Misfire::Useless(&flags::MODIFIED, true, &flags::TIME))
            }
            else if created {
                Err(Misfire::Useless(&flags::CREATED, true, &flags::TIME))
            }
            else if accessed {
                Err(Misfire::Useless(&flags::ACCESSED, true, &flags::TIME))
            }
            else if word == "mod" || word == "modified" {
                Ok(TimeTypes { accessed: false, modified: true,  created: false })
            }
            else if word == "acc" || word == "accessed" {
                Ok(TimeTypes { accessed: true,  modified: false, created: false })
            }
            else if word == "cr" || word == "created" {
                Ok(TimeTypes { accessed: false, modified: false, created: true  })
            }
            else {
                Err(Misfire::BadArgument(&flags::TIME, word.into()))
            }
        }
        else if modified || created || accessed {
            Ok(TimeTypes { accessed, modified, created })
        }
        else {
            Ok(TimeTypes::default())
        }
    }
}


// Gets, then caches, the width of the terminal that exa is running in.
// This gets used multiple times above, with no real guarantee of order,
// so it’s easier to just cache it the first time it runs.
lazy_static! {
    static ref TERM_WIDTH: Option<usize> = {
        // All of stdin, stdout, and stderr could not be connected to a
        // terminal, but we’re only interested in stdout because it’s
        // where the output goes.
        use term_size::dimensions_stdout;
        dimensions_stdout().map(|t| t.0)
    };
}



#[cfg(test)]
mod test {
    use super::*;
    use std::ffi::OsString;
    use options::flags;
    use options::parser::{Flag, Arg};

    use options::test::parse_for_test;
    use options::test::Strictnesses::*;

    static TEST_ARGS: &[&Arg] = &[ &flags::BINARY, &flags::BYTES,    &flags::TIME_STYLE,
                                   &flags::TIME,   &flags::MODIFIED, &flags::CREATED, &flags::ACCESSED,
                                   &flags::HEADER, &flags::GROUP,  &flags::INODE, &flags::GIT,
                                   &flags::LINKS,  &flags::BLOCKS, &flags::LONG,  &flags::LEVEL,
                                   &flags::GRID,   &flags::ACROSS, &flags::ONE_LINE ];

    macro_rules! test {

        ($name:ident: $type:ident <- $inputs:expr; $stricts:expr => $result:expr) => {
            /// Macro that writes a test.
            /// If testing both strictnesses, they’ll both be done in the same function.
            #[test]
            fn $name() {
                for result in parse_for_test($inputs.as_ref(), TEST_ARGS, $stricts, |mf| $type::deduce(mf)) {
                    assert_eq!(result, $result);
                }
            }
        };

        ($name:ident: $type:ident <- $inputs:expr; $stricts:expr => err $result:expr) => {
            /// Special macro for testing Err results.
            /// This is needed because sometimes the Ok type doesn’t implement PartialEq.
            #[test]
            fn $name() {
                for result in parse_for_test($inputs.as_ref(), TEST_ARGS, $stricts, |mf| $type::deduce(mf)) {
                    assert_eq!(result.unwrap_err(), $result);
                }
            }
        };

        ($name:ident: $type:ident <- $inputs:expr; $stricts:expr => like $pat:pat) => {
            /// More general macro for testing against a pattern.
            /// Instead of using PartialEq, this just tests if it matches a pat.
            #[test]
            fn $name() {
                for result in parse_for_test($inputs.as_ref(), TEST_ARGS, $stricts, |mf| $type::deduce(mf)) {
                    println!("Testing {:?}", result);
                    match result {
                        $pat => assert!(true),
                        _    => assert!(false),
                    }
                }
            }
        };


        ($name:ident: $type:ident <- $inputs:expr, $vars:expr; $stricts:expr => err $result:expr) => {
            /// Like above, but with $vars.
            #[test]
            fn $name() {
                for result in parse_for_test($inputs.as_ref(), TEST_ARGS, $stricts, |mf| $type::deduce(mf, &$vars)) {
                    assert_eq!(result.unwrap_err(), $result);
                }
            }
        };

        ($name:ident: $type:ident <- $inputs:expr, $vars:expr; $stricts:expr => like $pat:pat) => {
            /// Like further above, but with $vars.
            #[test]
            fn $name() {
                for result in parse_for_test($inputs.as_ref(), TEST_ARGS, $stricts, |mf| $type::deduce(mf, &$vars)) {
                    println!("Testing {:?}", result);
                    match result {
                        $pat => assert!(true),
                        _    => assert!(false),
                    }
                }
            }
        };
    }


    mod size_formats {
        use super::*;

        // Default behaviour
        test!(empty:   SizeFormat <- [];                       Both => Ok(SizeFormat::DecimalBytes));

        // Individual flags
        test!(binary:  SizeFormat <- ["--binary"];             Both => Ok(SizeFormat::BinaryBytes));
        test!(bytes:   SizeFormat <- ["--bytes"];              Both => Ok(SizeFormat::JustBytes));

        // Overriding
        test!(both_1:  SizeFormat <- ["--binary", "--binary"];  Last => Ok(SizeFormat::BinaryBytes));
        test!(both_2:  SizeFormat <- ["--bytes",  "--binary"];  Last => Ok(SizeFormat::BinaryBytes));
        test!(both_3:  SizeFormat <- ["--binary", "--bytes"];   Last => Ok(SizeFormat::JustBytes));
        test!(both_4:  SizeFormat <- ["--bytes",  "--bytes"];   Last => Ok(SizeFormat::JustBytes));

        test!(both_5:  SizeFormat <- ["--binary", "--binary"];  Complain => err Misfire::Duplicate(Flag::Long("binary"), Flag::Long("binary")));
        test!(both_6:  SizeFormat <- ["--bytes",  "--binary"];  Complain => err Misfire::Duplicate(Flag::Long("bytes"),  Flag::Long("binary")));
        test!(both_7:  SizeFormat <- ["--binary", "--bytes"];   Complain => err Misfire::Duplicate(Flag::Long("binary"), Flag::Long("bytes")));
        test!(both_8:  SizeFormat <- ["--bytes",  "--bytes"];   Complain => err Misfire::Duplicate(Flag::Long("bytes"),  Flag::Long("bytes")));
    }


    mod time_formats {
        use super::*;

        // These tests use pattern matching because TimeFormat doesn’t
        // implement PartialEq.

        // Default behaviour
        test!(empty:     TimeFormat <- [], None;                            Both => like Ok(TimeFormat::DefaultFormat(_)));

        // Individual settings
        test!(default:   TimeFormat <- ["--time-style=default"], None;      Both => like Ok(TimeFormat::DefaultFormat(_)));
        test!(iso:       TimeFormat <- ["--time-style", "iso"], None;       Both => like Ok(TimeFormat::ISOFormat(_)));
        test!(long_iso:  TimeFormat <- ["--time-style=long-iso"], None;     Both => like Ok(TimeFormat::LongISO));
        test!(full_iso:  TimeFormat <- ["--time-style", "full-iso"], None;  Both => like Ok(TimeFormat::FullISO));

        // Overriding
        test!(actually:  TimeFormat <- ["--time-style=default", "--time-style", "iso"], None;  Last => like Ok(TimeFormat::ISOFormat(_)));
        test!(actual_2:  TimeFormat <- ["--time-style=default", "--time-style", "iso"], None;  Complain => err Misfire::Duplicate(Flag::Long("time-style"), Flag::Long("time-style")));

        test!(nevermind: TimeFormat <- ["--time-style", "long-iso", "--time-style=full-iso"], None;  Last => like Ok(TimeFormat::FullISO));
        test!(nevermore: TimeFormat <- ["--time-style", "long-iso", "--time-style=full-iso"], None;  Complain => err Misfire::Duplicate(Flag::Long("time-style"), Flag::Long("time-style")));

        // Errors
        test!(daily:     TimeFormat <- ["--time-style=24-hour"], None;  Both => err Misfire::BadArgument(&flags::TIME_STYLE, OsString::from("24-hour")));

        // `TIME_STYLE` environment variable is defined.
        // If the time-style argument is not given, `TIME_STYLE` is used.
        test!(use_env:     TimeFormat <- [], Some("long-iso".into());  Both => like Ok(TimeFormat::LongISO));

        // If the time-style argument is given, `TIME_STYLE` is overriding.
        test!(override_env:     TimeFormat <- ["--time-style=full-iso"], Some("long-iso".into());  Both => like Ok(TimeFormat::FullISO));
    }


    mod time_types {
        use super::*;

        // Default behaviour
        test!(empty:     TimeTypes <- [];                      Both => Ok(TimeTypes::default()));

        // Modified
        test!(modified:  TimeTypes <- ["--modified"];          Both => Ok(TimeTypes { accessed: false,  modified: true,   created: false }));
        test!(m:         TimeTypes <- ["-m"];                  Both => Ok(TimeTypes { accessed: false,  modified: true,   created: false }));
        test!(time_mod:  TimeTypes <- ["--time=modified"];     Both => Ok(TimeTypes { accessed: false,  modified: true,   created: false }));
        test!(time_m:    TimeTypes <- ["-tmod"];               Both => Ok(TimeTypes { accessed: false,  modified: true,   created: false }));

        // Accessed
        test!(acc:       TimeTypes <- ["--accessed"];          Both => Ok(TimeTypes { accessed: true,   modified: false,  created: false }));
        test!(a:         TimeTypes <- ["-u"];                  Both => Ok(TimeTypes { accessed: true,   modified: false,  created: false }));
        test!(time_acc:  TimeTypes <- ["--time", "accessed"];  Both => Ok(TimeTypes { accessed: true,   modified: false,  created: false }));
        test!(time_a:    TimeTypes <- ["-t", "acc"];           Both => Ok(TimeTypes { accessed: true,   modified: false,  created: false }));

        // Created
        test!(cr:        TimeTypes <- ["--created"];           Both => Ok(TimeTypes { accessed: false,  modified: false,  created: true  }));
        test!(c:         TimeTypes <- ["-U"];                  Both => Ok(TimeTypes { accessed: false,  modified: false,  created: true  }));
        test!(time_cr:   TimeTypes <- ["--time=created"];      Both => Ok(TimeTypes { accessed: false,  modified: false,  created: true  }));
        test!(time_c:    TimeTypes <- ["-tcr"];                Both => Ok(TimeTypes { accessed: false,  modified: false,  created: true  }));

        // Multiples
        test!(time_uu:   TimeTypes <- ["-uU"];                 Both => Ok(TimeTypes { accessed: true,   modified: false,  created: true  }));

        // Errors
        test!(time_tea:  TimeTypes <- ["--time=tea"];          Both => err Misfire::BadArgument(&flags::TIME, OsString::from("tea")));
        test!(time_ea:   TimeTypes <- ["-tea"];                Both => err Misfire::BadArgument(&flags::TIME, OsString::from("ea")));

        // Overriding
        test!(overridden:   TimeTypes <- ["-tcr", "-tmod"];    Last => Ok(TimeTypes { accessed: false,  modified: true,   created: false }));
        test!(overridden_2: TimeTypes <- ["-tcr", "-tmod"];    Complain => err Misfire::Duplicate(Flag::Short(b't'), Flag::Short(b't')));
    }


    mod views {
        use super::*;
        use output::grid::Options as GridOptions;

        // Default
        test!(empty:         Mode <- [], None;            Both => like Ok(Mode::Grid(_)));

        // Grid views
        test!(original_g:    Mode <- ["-G"], None;        Both => like Ok(Mode::Grid(GridOptions { across: false, console_width: _ })));
        test!(grid:          Mode <- ["--grid"], None;    Both => like Ok(Mode::Grid(GridOptions { across: false, console_width: _ })));
        test!(across:        Mode <- ["--across"], None;  Both => like Ok(Mode::Grid(GridOptions { across: true,  console_width: _ })));
        test!(gracross:      Mode <- ["-xG"], None;       Both => like Ok(Mode::Grid(GridOptions { across: true,  console_width: _ })));

        // Lines views
        test!(lines:         Mode <- ["--oneline"], None; Both => like Ok(Mode::Lines));
        test!(prima:         Mode <- ["-1"], None;        Both => like Ok(Mode::Lines));

        // Details views
        test!(long:          Mode <- ["--long"], None;    Both => like Ok(Mode::Details(_)));
        test!(ell:           Mode <- ["-l"], None;        Both => like Ok(Mode::Details(_)));

        // Grid-details views
        test!(lid:           Mode <- ["--long", "--grid"], None;  Both => like Ok(Mode::GridDetails(_)));
        test!(leg:           Mode <- ["-lG"], None;               Both => like Ok(Mode::GridDetails(_)));


        // Options that do nothing without --long
        test!(just_header:   Mode <- ["--header"], None;  Last => like Ok(Mode::Grid(_)));
        test!(just_group:    Mode <- ["--group"],  None;  Last => like Ok(Mode::Grid(_)));
        test!(just_inode:    Mode <- ["--inode"],  None;  Last => like Ok(Mode::Grid(_)));
        test!(just_links:    Mode <- ["--links"],  None;  Last => like Ok(Mode::Grid(_)));
        test!(just_blocks:   Mode <- ["--blocks"], None;  Last => like Ok(Mode::Grid(_)));
        test!(just_binary:   Mode <- ["--binary"], None;  Last => like Ok(Mode::Grid(_)));
        test!(just_bytes:    Mode <- ["--bytes"],  None;  Last => like Ok(Mode::Grid(_)));

        #[cfg(feature="git")]
        test!(just_git:      Mode <- ["--git"],    None;  Last => like Ok(Mode::Grid(_)));

        test!(just_header_2: Mode <- ["--header"], None;  Complain => err Misfire::Useless(&flags::HEADER, false, &flags::LONG));
        test!(just_group_2:  Mode <- ["--group"],  None;  Complain => err Misfire::Useless(&flags::GROUP,  false, &flags::LONG));
        test!(just_inode_2:  Mode <- ["--inode"],  None;  Complain => err Misfire::Useless(&flags::INODE,  false, &flags::LONG));
        test!(just_links_2:  Mode <- ["--links"],  None;  Complain => err Misfire::Useless(&flags::LINKS,  false, &flags::LONG));
        test!(just_blocks_2: Mode <- ["--blocks"], None;  Complain => err Misfire::Useless(&flags::BLOCKS, false, &flags::LONG));
        test!(just_binary_2: Mode <- ["--binary"], None;  Complain => err Misfire::Useless(&flags::BINARY, false, &flags::LONG));
        test!(just_bytes_2:  Mode <- ["--bytes"],  None;  Complain => err Misfire::Useless(&flags::BYTES,  false, &flags::LONG));

        #[cfg(feature="git")]
        test!(just_git_2:    Mode <- ["--git"],    None;  Complain => err Misfire::Useless(&flags::GIT,    false, &flags::LONG));
    }
}<|MERGE_RESOLUTION|>--- conflicted
+++ resolved
@@ -252,33 +252,21 @@
         pub use output::time::{DefaultFormat, ISOFormat};
 
         let word = match matches.get(&flags::TIME_STYLE)? {
-<<<<<<< HEAD
             Some(w) => w.to_os_string(),
             None    => {
                 use options::vars;
                 match vars.get(vars::TIME_STYLE) {
                     Some(ref t) if !t.is_empty() => t.clone(),
-                    _                            => return Ok(TimeFormat::DefaultFormat(DefaultFormat::new()))
+                    _                            => return Ok(TimeFormat::DefaultFormat(DefaultFormat::default()))
                 }
             },
         };
 
         if &word == "default" {
-            Ok(TimeFormat::DefaultFormat(DefaultFormat::new()))
+            Ok(TimeFormat::DefaultFormat(DefaultFormat::default()))
         }
         else if &word == "iso" {
-            Ok(TimeFormat::ISOFormat(ISOFormat::new()))
-=======
-            Some(w) => w,
-            None    => return Ok(TimeFormat::DefaultFormat(DefaultFormat::default())),
-        };
-
-        if word == "default" {
-            Ok(TimeFormat::DefaultFormat(DefaultFormat::default()))
-        }
-        else if word == "iso" {
             Ok(TimeFormat::ISOFormat(ISOFormat::default()))
->>>>>>> 755876e9
         }
         else if &word == "long-iso" {
             Ok(TimeFormat::LongISO)
