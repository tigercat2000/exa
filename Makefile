--- conflicted
+++ resolved
@@ -60,8 +60,4 @@
 clean:
 	-rm -rf target
 
-<<<<<<< HEAD
-.PHONY: $(BUILD) build-no-git $(INSTALL)
-=======
-.PHONY: all build build-no-git install uninstall clean
->>>>>>> 75fff591
+.PHONY: all build install